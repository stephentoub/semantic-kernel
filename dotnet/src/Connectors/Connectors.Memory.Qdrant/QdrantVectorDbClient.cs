﻿// Copyright (c) Microsoft. All rights reserved.

using System;
using System.Collections.Generic;
using System.Linq;
using System.Net;
using System.Net.Http;
using System.Runtime.CompilerServices;
using System.Text.Json;
using System.Threading;
using System.Threading.Tasks;
using Microsoft.Extensions.Logging;
using Microsoft.Extensions.Logging.Abstractions;
using Microsoft.SemanticKernel.AI;
using Microsoft.SemanticKernel.Connectors.Memory.Qdrant.Diagnostics;
using Microsoft.SemanticKernel.Connectors.Memory.Qdrant.Http;
using Microsoft.SemanticKernel.Connectors.Memory.Qdrant.Http.ApiSchema;
using Microsoft.SemanticKernel.Text;

namespace Microsoft.SemanticKernel.Connectors.Memory.Qdrant;

/// <summary>
/// An implementation of a client for the Qdrant Vector Database. This class is used to
/// connect, create, delete, and get embeddings data from a Qdrant Vector Database instance.
/// </summary>
#pragma warning disable CA1001 // Types that own disposable fields should be disposable. Explanation - In this case, there is no need to dispose because either the NonDisposableHttpClientHandler or a custom HTTP client is being used.
public sealed class QdrantVectorDbClient : IQdrantVectorDbClient
#pragma warning restore CA1001 // Types that own disposable fields should be disposable.  Explanation - In this case, there is no need to dispose because either the NonDisposableHttpClientHandler or a custom HTTP client is being used.
{
    /// <summary>
    /// The endpoint for the Qdrant service.
    /// </summary>
<<<<<<< HEAD
    public string BaseAddress => this._httpClient.BaseAddress!.ToString();
=======
    [Obsolete("This property is deprecated and will be removed in one of the next SK SDK versions.")]
    public string BaseAddress => this._httpClient.BaseAddress.ToString();
>>>>>>> 527d3782

    /// <summary>
    /// The port for the Qdrant service.
    /// </summary>
<<<<<<< HEAD
    public int Port => this._httpClient.BaseAddress!.Port;
=======
    [Obsolete("This property is deprecated and will be removed in one of the next SK SDK versions.")]
    public int Port => this._httpClient.BaseAddress.Port;
>>>>>>> 527d3782

    /// <summary>
    /// The constructor for the QdrantVectorDbClient.
    /// </summary>
    /// <param name="endpoint"></param>
    /// <param name="vectorSize"></param>
    /// <param name="port"></param>
    /// <param name="httpClient"></param>
    /// <param name="log"></param>
    [Obsolete("This constructor is deprecated and will be removed in one of the next SK SDK versions. Please use one of the alternative constructors.")]
    public QdrantVectorDbClient(
        string endpoint,
        int vectorSize,
        int? port = null,
        HttpClient? httpClient = null,
        ILogger? log = null)
    {
        Verify.ArgNotNullOrEmpty(endpoint, "Qdrant endpoint cannot be null or empty");

        this._vectorSize = vectorSize;
        this._logger = log ?? NullLogger<QdrantVectorDbClient>.Instance;
        this._httpClient = httpClient ?? new HttpClient(HttpHandlers.CheckCertificateRevocation);
        this._httpClient.BaseAddress = SanitizeEndpoint(endpoint, port);
    }

    /// <summary>
    /// Initializes a new instance of the <see cref="QdrantVectorDbClient"/> class.
    /// </summary>
    /// <param name="endpoint">The Qdrant Vector Database endpoint.</param>
    /// <param name="vectorSize">The size of the vectors used in the Qdrant Vector Database.</param>
    /// <param name="logger">Optional logger instance.</param>
    public QdrantVectorDbClient(
        string endpoint,
        int vectorSize,
        ILogger? logger = null)
    {
        this._vectorSize = vectorSize;
        this._httpClient = new HttpClient(NonDisposableHttpClientHandler.Instance, disposeHandler: false);
        this._httpClient.BaseAddress = SanitizeEndpoint(endpoint);
        this._logger = logger ?? NullLogger<QdrantVectorDbClient>.Instance;
    }

    /// <summary>
    /// Initializes a new instance of the <see cref="QdrantVectorDbClient"/> class.
    /// </summary>
    /// <param name="httpClient">The <see cref="HttpClient"/> instance used for making HTTP requests.</param>
    /// <param name="vectorSize">The size of the vectors used in the Qdrant Vector Database.</param>
    /// <param name="endpoint">The optional endpoint URL for the Qdrant Vector Database. If not specified, the base address of the HTTP client is used.</param>
    /// <param name="logger">Optional logger instance.</param>
    public QdrantVectorDbClient(
        HttpClient httpClient,
        int vectorSize,
        string? endpoint = null,
        ILogger? logger = null)
    {
        if (string.IsNullOrEmpty(httpClient.BaseAddress?.AbsoluteUri) && string.IsNullOrEmpty(endpoint))
        {
            throw new AIException(
                AIException.ErrorCodes.InvalidConfiguration,
                "The HttpClient BaseAddress and endpoint are both null or empty. Please ensure at least one is provided.");
        }

        this._httpClient = httpClient;
        this._vectorSize = vectorSize;
        this._endpointOverride = string.IsNullOrEmpty(endpoint) ? null : SanitizeEndpoint(endpoint!);
        this._logger = logger ?? NullLogger<QdrantVectorDbClient>.Instance;
    }

    /// <inheritdoc/>
    public async IAsyncEnumerable<QdrantVectorRecord> GetVectorsByIdAsync(string collectionName, IEnumerable<string> pointIds, bool withVectors = false,
        [EnumeratorCancellation] CancellationToken cancellationToken = default)
    {
        this._logger.LogDebug("Searching vectors by point ID");

        using HttpRequestMessage request = GetVectorsRequest.Create(collectionName)
            .WithPointIDs(pointIds)
            .WithPayloads(true)
            .WithVectors(withVectors)
            .Build();

        (HttpResponseMessage response, string responseContent) = await this.ExecuteHttpRequestAsync(request, cancellationToken).ConfigureAwait(false);
        try
        {
            response.EnsureSuccessStatusCode();
        }
        catch (HttpRequestException e)
        {
            this._logger.LogDebug("Vectors not found {0}", e.Message);
            yield break;
        }

        var data = JsonSerializer.Deserialize(responseContent, SourceGenerationContext.Default.GetVectorsResponse);

        if (data == null)
        {
            this._logger.LogWarning("Unable to deserialize Get response");
            yield break;
        }

        if (!data.Result.Any())
        {
            this._logger.LogWarning("Vectors not found");
            yield break;
        }

        var records = data.Result;

#pragma warning disable CS8604 // The request specifically asked for a payload to be in the response
        foreach (var record in records)
        {
            yield return new QdrantVectorRecord(
                pointId: record.Id,
                embedding: record.Vector ?? Array.Empty<float>(),
                record.Payload,
                tags: null);
        }
#pragma warning restore CS8604
    }

    /// <inheritdoc/>
    public async Task<QdrantVectorRecord?> GetVectorByPayloadIdAsync(string collectionName, string metadataId, bool withVector = false, CancellationToken cancellationToken = default)
    {
        using HttpRequestMessage request = SearchVectorsRequest.Create(collectionName)
            .SimilarTo(new float[this._vectorSize])
            .HavingExternalId(metadataId)
            .IncludePayLoad()
            .TakeFirst()
            .IncludeVectorData(withVector)
            .Build();

        (HttpResponseMessage response, string responseContent) = await this.ExecuteHttpRequestAsync(request, cancellationToken).ConfigureAwait(false);
        try
        {
            response.EnsureSuccessStatusCode();
        }
        catch (HttpRequestException e)
        {
            this._logger.LogDebug("Request for vector with payload ID failed {0}", e.Message);
            return null;
        }

        var data = JsonSerializer.Deserialize(responseContent, SourceGenerationContext.Default.SearchVectorsResponse);

        if (data == null)
        {
            this._logger.LogWarning("Unable to deserialize Search response");
            return null;
        }

        if (!data.Results.Any())
        {
            this._logger.LogDebug("Vector not found");
            return null;
        }

        var point = data.Results.First();

        var record = new QdrantVectorRecord(
            pointId: point.Id,
            embedding: point.Vector ?? Array.Empty<float>(),
            payload: point.Payload,
            tags: null);
        this._logger.LogDebug("Vector found}");

        return record;
    }

    /// <inheritdoc/>
    public async Task DeleteVectorsByIdAsync(string collectionName, IEnumerable<string> pointIds, CancellationToken cancellationToken = default)
    {
        this._logger.LogDebug("Deleting vector by point ID");

        Verify.NotNullOrEmpty(collectionName, "Collection name is empty");
        Verify.NotNull(pointIds, "Qdrant point IDs are NULL");

        using var request = DeleteVectorsRequest.DeleteFrom(collectionName)
            .DeleteRange(pointIds)
            .Build();
        (HttpResponseMessage response, string responseContent) = await this.ExecuteHttpRequestAsync(request, cancellationToken).ConfigureAwait(false);

        try
        {
            response.EnsureSuccessStatusCode();
            var result = JsonSerializer.Deserialize(responseContent, SourceGenerationContext.Default.QdrantResponse);
            if (result?.Status == "ok")
            {
                this._logger.LogDebug("Vector being deleted");
            }
            else
            {
                this._logger.LogWarning("Vector delete failed");
            }
        }
        catch (HttpRequestException e)
        {
            this._logger.LogError(e, "Vector delete request failed: {0}", e.Message);
        }
    }

    /// <inheritdoc/>
    public async Task DeleteVectorByPayloadIdAsync(string collectionName, string metadataId, CancellationToken cancellationToken = default)
    {
        QdrantVectorRecord? existingRecord = await this.GetVectorByPayloadIdAsync(collectionName, metadataId, false, cancellationToken).ConfigureAwait(false);

        if (existingRecord == null)
        {
            this._logger.LogDebug("Vector not found, nothing to delete");
            return;
        }

        this._logger.LogDebug("Vector found, deleting");

        using var request = DeleteVectorsRequest
            .DeleteFrom(collectionName)
            .DeleteVector(existingRecord.PointId)
            .Build();

        (HttpResponseMessage response, string responseContent) = await this.ExecuteHttpRequestAsync(request, cancellationToken).ConfigureAwait(false);

        try
        {
            response.EnsureSuccessStatusCode();
            var result = JsonSerializer.Deserialize(responseContent, SourceGenerationContext.Default.QdrantResponse);
            if (result?.Status == "ok")
            {
                this._logger.LogDebug("Vector being deleted");
            }
            else
            {
                this._logger.LogWarning("Vector delete failed");
            }
        }
        catch (HttpRequestException e)
        {
            this._logger.LogError(e, "Vector delete request failed: {0}", e.Message);
        }
    }

    /// <inheritdoc/>
    public async Task UpsertVectorsAsync(string collectionName, IEnumerable<QdrantVectorRecord> vectorData, CancellationToken cancellationToken = default)
    {
        this._logger.LogDebug("Upserting vectors");
        Verify.NotNull(vectorData, "The vector data entries are NULL");
        Verify.NotNullOrEmpty(collectionName, "Collection name is empty");

        using var request = UpsertVectorRequest.Create(collectionName)
            .UpsertRange(vectorData)
            .Build();
        (HttpResponseMessage response, string responseContent) = await this.ExecuteHttpRequestAsync(request, cancellationToken).ConfigureAwait(false);

        try
        {
            response.EnsureSuccessStatusCode();
            var result = JsonSerializer.Deserialize(responseContent, SourceGenerationContext.Default.UpsertVectorResponse);
            if (result?.Status == "ok")
            {
                this._logger.LogDebug("Vectors upserted");
            }
            else
            {
                this._logger.LogWarning("Vector upserts failed");
            }
        }
        catch (HttpRequestException e)
        {
            this._logger.LogError(e, "Vector upserts request failed: {0}", e.Message);
        }
    }

    /// <inheritdoc/>
    public async IAsyncEnumerable<(QdrantVectorRecord, double)> FindNearestInCollectionAsync(
        string collectionName,
        IEnumerable<float> target,
        double threshold,
        int top = 1,
        bool withVectors = false,
        IEnumerable<string>? requiredTags = null,
        [EnumeratorCancellation] CancellationToken cancellationToken = default)
    {
        this._logger.LogDebug("Searching top {0} nearest vectors", top);

        Verify.NotNull(target, "The given vector is NULL");

        using HttpRequestMessage request = SearchVectorsRequest
            .Create(collectionName)
            .SimilarTo(target)
            .HavingTags(requiredTags)
            .WithScoreThreshold(threshold)
            .IncludePayLoad()
            .IncludeVectorData(withVectors)
            .Take(top)
            .Build();

        (HttpResponseMessage response, string responseContent) = await this.ExecuteHttpRequestAsync(request, cancellationToken).ConfigureAwait(false);

        if (response.StatusCode == HttpStatusCode.NotFound)
        {
            this._logger.LogWarning("No vectors were found.");
            yield break;
        }

        response.EnsureSuccessStatusCode();

        var data = JsonSerializer.Deserialize(responseContent, SourceGenerationContext.Default.SearchVectorsResponse);

        if (data == null)
        {
            this._logger.LogWarning("Unable to deserialize Search response");
            yield break;
        }

        if (!data.Results.Any())
        {
            this._logger.LogWarning("Nothing found");
            yield break;
        }

        var result = new List<(QdrantVectorRecord, double)>();

        foreach (var v in data.Results)
        {
            var record = new QdrantVectorRecord(
                pointId: v.Id,
                embedding: v.Vector ?? Array.Empty<float>(),
                payload: v.Payload);

            result.Add((record, v.Score ?? 0.0));
        }

        // Qdrant search results are currently sorted by id, alphabetically, sort list in place
        result.Sort((a, b) => b.Item2.CompareTo(a.Item2));
        foreach (var kv in result)
        {
            yield return kv;
        }
    }

    /// <inheritdoc/>
    public async Task CreateCollectionAsync(string collectionName, CancellationToken cancellationToken = default)
    {
        this._logger.LogDebug("Creating collection {0}", collectionName);

        using var request = CreateCollectionRequest
            .Create(collectionName, this._vectorSize, QdrantDistanceType.Cosine)
            .Build();

        (HttpResponseMessage response, string responseContent) = await this.ExecuteHttpRequestAsync(request, cancellationToken).ConfigureAwait(false);

        // Creation is idempotent, ignore error (and for now ignore vector size)
        if (response.StatusCode == HttpStatusCode.BadRequest)
        {
            if (responseContent.IndexOf("already exists", StringComparison.OrdinalIgnoreCase) >= 0) { return; }
        }

        try
        {
            response.EnsureSuccessStatusCode();
        }
        catch (HttpRequestException e)
        {
            this._logger.LogError(e, "Collection upsert failed: {0}, {1}", e.Message, responseContent);
            throw;
        }
    }

    /// <inheritdoc/>
    public async Task DeleteCollectionAsync(string collectionName, CancellationToken cancellationToken = default)
    {
        this._logger.LogDebug("Deleting collection {0}", collectionName);

        using var request = DeleteCollectionRequest.Create(collectionName).Build();
        (HttpResponseMessage response, string responseContent) = await this.ExecuteHttpRequestAsync(request, cancellationToken).ConfigureAwait(false);

        // Deletion is idempotent, ignore error
        if (response.StatusCode == HttpStatusCode.NotFound)
        {
            return;
        }

        try
        {
            response.EnsureSuccessStatusCode();
        }
        catch (HttpRequestException e)
        {
            this._logger.LogError(e, "Collection deletion failed: {0}, {1}", e.Message, responseContent);
            throw;
        }
    }

    /// <inheritdoc/>
    public async Task<bool> DoesCollectionExistAsync(string collectionName, CancellationToken cancellationToken = default)
    {
        this._logger.LogDebug("Fetching collection {0}", collectionName);

        using var request = GetCollectionsRequest.Create(collectionName).Build();
        (HttpResponseMessage response, string responseContent) = await this.ExecuteHttpRequestAsync(request, cancellationToken).ConfigureAwait(false);

        if (response.IsSuccessStatusCode)
        {
            return true;
        }
        else if (response.StatusCode == HttpStatusCode.NotFound)
        {
            return false;
        }
        else
        {
            this._logger.LogError("Collection fetch failed: {0}, {1}", response.StatusCode, responseContent);
            return false;
        }
    }

    /// <inheritdoc/>
    public async IAsyncEnumerable<string> ListCollectionsAsync([EnumeratorCancellation] CancellationToken cancellationToken = default)
    {
        this._logger.LogDebug("Listing collections");

        using var request = ListCollectionsRequest.Create().Build();
        (HttpResponseMessage response, string responseContent) = await this.ExecuteHttpRequestAsync(request, cancellationToken).ConfigureAwait(false);

        var collections = JsonSerializer.Deserialize(responseContent, SourceGenerationContext.Default.ListCollectionsResponse);

        foreach (var collection in collections?.Result?.Collections ?? Enumerable.Empty<ListCollectionsResponse.CollectionResult.CollectionDescription>())
        {
            yield return collection.Name;
        }
    }

    #region private ================================================================================

    private readonly ILogger _logger;
    private readonly HttpClient _httpClient;
    private readonly int _vectorSize;
    private readonly Uri? _endpointOverride = null;

    private static Uri SanitizeEndpoint(string endpoint, int? port = null)
    {
        Verify.IsValidUrl(nameof(endpoint), endpoint, false, true, false);

        UriBuilder builder = new(endpoint);
        if (port.HasValue) { builder.Port = port.Value; }

        return builder.Uri;
    }

    private async Task<(HttpResponseMessage response, string responseContent)> ExecuteHttpRequestAsync(
        HttpRequestMessage request,
        CancellationToken cancellationToken = default)
    {
        //Apply endpoint override if it's specified.
        if (this._endpointOverride != null)
        {
            request.RequestUri = new Uri(this._endpointOverride, request.RequestUri);
        }

        HttpResponseMessage response = await this._httpClient.SendAsync(request, cancellationToken).ConfigureAwait(false);

        string responseContent = await response.Content.ReadAsStringAsync().ConfigureAwait(false);
        if (response.IsSuccessStatusCode)
        {
            this._logger.LogTrace("Qdrant responded successfully");
        }
        else
        {
            this._logger.LogTrace("Qdrant responded with error");
        }

        return (response, responseContent);
    }

    #endregion
}<|MERGE_RESOLUTION|>--- conflicted
+++ resolved
@@ -30,22 +30,14 @@
     /// <summary>
     /// The endpoint for the Qdrant service.
     /// </summary>
-<<<<<<< HEAD
+    [Obsolete("This property is deprecated and will be removed in one of the next SK SDK versions.")]
     public string BaseAddress => this._httpClient.BaseAddress!.ToString();
-=======
-    [Obsolete("This property is deprecated and will be removed in one of the next SK SDK versions.")]
-    public string BaseAddress => this._httpClient.BaseAddress.ToString();
->>>>>>> 527d3782
 
     /// <summary>
     /// The port for the Qdrant service.
     /// </summary>
-<<<<<<< HEAD
+    [Obsolete("This property is deprecated and will be removed in one of the next SK SDK versions.")]
     public int Port => this._httpClient.BaseAddress!.Port;
-=======
-    [Obsolete("This property is deprecated and will be removed in one of the next SK SDK versions.")]
-    public int Port => this._httpClient.BaseAddress.Port;
->>>>>>> 527d3782
 
     /// <summary>
     /// The constructor for the QdrantVectorDbClient.
