﻿// Copyright (c) Microsoft. All rights reserved.

using System;
using System.Collections.Generic;
using System.IO;
using System.Linq;
using System.Net.Http;
using System.Runtime.CompilerServices;
using System.Text;
using System.Text.Json;
using System.Threading;
using System.Threading.Tasks;
using Microsoft.Extensions.Logging;
using Microsoft.Extensions.Logging.Abstractions;
using Microsoft.SemanticKernel.Diagnostics;
using Microsoft.SemanticKernel.Http;
using Microsoft.SemanticKernel.Text;

namespace Microsoft.SemanticKernel.Connectors.HuggingFace.Core;

internal sealed class HuggingFaceClient
{
    private readonly HttpClient _httpClient;

    internal string ModelProvider => "huggingface";
    internal string ModelId { get; }
    internal string? ApiKey { get; }
    internal Uri Endpoint { get; }
    internal string Separator { get; }
    internal ILogger Logger { get; }

    internal HuggingFaceClient(
        string modelId,
        HttpClient httpClient,
        Uri? endpoint = null,
        string? apiKey = null,
        ILogger? logger = null)
    {
        Verify.NotNullOrWhiteSpace(modelId);
        Verify.NotNull(httpClient);

        endpoint ??= new Uri("https://api-inference.huggingface.co");
        this.Separator = endpoint.AbsolutePath.EndsWith("/", StringComparison.InvariantCulture) ? string.Empty : "/";
        this.Endpoint = endpoint;
        this.ModelId = modelId;
        this.ApiKey = apiKey;
        this._httpClient = httpClient;
        this.Logger = logger ?? NullLogger.Instance;
    }

    #region ClientCore
    internal static void ValidateMaxTokens(int? maxTokens)
    {
        if (maxTokens is < 1)
        {
            throw new ArgumentException($"MaxTokens {maxTokens} is not valid, the value must be greater than zero");
        }
    }

    internal static void ValidateMaxNewTokens(int? maxNewTokens)
    {
        if (maxNewTokens is < 0)
        {
            throw new ArgumentException($"MaxNewTokens {maxNewTokens} is not valid, the value must be greater than or equal to zero");
        }
    }

    internal async Task<string> SendRequestAndGetStringBodyAsync(
        HttpRequestMessage httpRequestMessage,
        CancellationToken cancellationToken)
    {
        using var response = await this._httpClient.SendWithSuccessCheckAsync(httpRequestMessage, cancellationToken)
            .ConfigureAwait(false);

        var body = await response.Content.ReadAsStringWithExceptionMappingAsync()
            .ConfigureAwait(false);

        return body;
    }

    internal async Task<HttpResponseMessage> SendRequestAndGetResponseImmediatelyAfterHeadersReadAsync(
        HttpRequestMessage httpRequestMessage,
        CancellationToken cancellationToken)
    {
        var response = await this._httpClient.SendWithSuccessCheckAsync(httpRequestMessage, HttpCompletionOption.ResponseHeadersRead, cancellationToken)
            .ConfigureAwait(false);
        return response;
    }

    internal static T DeserializeResponse<T>(string body)
    {
        try
        {
            return JsonSerializer.Deserialize<T>(body) ?? throw new JsonException("Response is null");
        }
        catch (JsonException exc)
        {
            throw new KernelException("Unexpected response from model", exc)
            {
                Data = { { "ResponseData", body } },
            };
        }
    }

    internal void SetRequestHeaders(HttpRequestMessage request)
    {
        request.Headers.Add("User-Agent", HttpHeaderConstant.Values.UserAgent);
        request.Headers.Add(HttpHeaderConstant.Names.SemanticKernelVersion, HttpHeaderConstant.Values.GetAssemblyVersion(this.GetType()));
        if (!string.IsNullOrEmpty(this.ApiKey))
        {
            request.Headers.Add("Authorization", $"Bearer {this.ApiKey}");
        }
    }

    internal HttpRequestMessage CreatePost(object requestData, Uri endpoint)
    {
        var httpRequestMessage = HttpRequest.CreatePostRequest(endpoint, requestData);
        this.SetRequestHeaders(httpRequestMessage);

        return httpRequestMessage;
    }

    #endregion

    #region Text Generation

    public async Task<IReadOnlyList<TextContent>> GenerateTextAsync(
        string prompt,
        PromptExecutionSettings? executionSettings,
        CancellationToken cancellationToken)
    {
        string modelId = executionSettings?.ModelId ?? this.ModelId;
        var endpoint = this.GetTextGenerationEndpoint(modelId);
        var request = this.CreateTextRequest(prompt, executionSettings);
<<<<<<< HEAD
        using var httpRequestMessage = this.CreatePost(request, endpoint);
=======

        using var activity = ModelDiagnostics.StartCompletionActivity(endpoint, modelId, this.ModelProvider, prompt, executionSettings);
        using var httpRequestMessage = this.CreatePost(request, endpoint, this.ApiKey);
>>>>>>> 822a644b

        TextGenerationResponse response;
        try
        {
            string body = await this.SendRequestAndGetStringBodyAsync(httpRequestMessage, cancellationToken)
                .ConfigureAwait(false);

            response = DeserializeResponse<TextGenerationResponse>(body);
        }
        catch (Exception ex)
        {
            activity?.SetError(ex);
            throw;
        }

        var textContents = GetTextContentsFromResponse(response, modelId);

        activity?.SetCompletionResponse(textContents);
        this.LogTextGenerationUsage(executionSettings);

        return textContents;
    }

    public async IAsyncEnumerable<StreamingTextContent> StreamGenerateTextAsync(
        string prompt,
        PromptExecutionSettings? executionSettings,
        [EnumeratorCancellation] CancellationToken cancellationToken)
    {
        string modelId = executionSettings?.ModelId ?? this.ModelId;
        var endpoint = this.GetTextGenerationEndpoint(modelId);
        var request = this.CreateTextRequest(prompt, executionSettings);
        request.Stream = true;

        using var httpRequestMessage = this.CreatePost(request, endpoint);

        using var response = await this.SendRequestAndGetResponseImmediatelyAfterHeadersReadAsync(httpRequestMessage, cancellationToken)
            .ConfigureAwait(false);

        using var responseStream = await response.Content.ReadAsStreamAndTranslateExceptionAsync()
            .ConfigureAwait(false);

        await foreach (var streamingTextContent in this.ProcessTextResponseStreamAsync(responseStream, modelId, cancellationToken).ConfigureAwait(false))
        {
            yield return streamingTextContent;
        }
    }

    private async IAsyncEnumerable<StreamingTextContent> ProcessTextResponseStreamAsync(Stream stream, string modelId, [EnumeratorCancellation] CancellationToken cancellationToken)
    {
        await foreach (var content in this.ParseTextResponseStreamAsync(stream, cancellationToken).ConfigureAwait(false))
        {
            yield return GetStreamingTextContentFromStreamResponse(content, modelId);
        }
    }

    private IAsyncEnumerable<TextGenerationStreamResponse> ParseTextResponseStreamAsync(Stream responseStream, CancellationToken cancellationToken)
        => SseJsonParser.ParseAsync<TextGenerationStreamResponse>(responseStream, cancellationToken);

    private static StreamingTextContent GetStreamingTextContentFromStreamResponse(TextGenerationStreamResponse response, string modelId)
        => new(
            text: response.Token?.Text,
            modelId: modelId,
            innerContent: response,
            metadata: new HuggingFaceTextGenerationStreamMetadata(response));

    private TextGenerationRequest CreateTextRequest(
        string prompt,
        PromptExecutionSettings? promptExecutionSettings)
    {
        var huggingFaceExecutionSettings = HuggingFacePromptExecutionSettings.FromExecutionSettings(promptExecutionSettings);
        ValidateMaxNewTokens(huggingFaceExecutionSettings.MaxNewTokens);
        var request = TextGenerationRequest.FromPromptAndExecutionSettings(prompt, huggingFaceExecutionSettings);
        return request;
    }

    private static List<TextContent> GetTextContentsFromResponse(TextGenerationResponse response, string modelId)
        => response.Select(r => new TextContent(r.GeneratedText, modelId, r, Encoding.UTF8, new HuggingFaceTextGenerationMetadata(response))).ToList();

    private static List<TextContent> GetTextContentsFromResponse(ImageToTextGenerationResponse response, string modelId)
        => response.Select(r => new TextContent(r.GeneratedText, modelId, r, Encoding.UTF8)).ToList();

    private void LogTextGenerationUsage(PromptExecutionSettings? executionSettings)
    {
        if (this.Logger.IsEnabled(LogLevel.Debug))
        {
            this.Logger?.LogDebug(
                "HuggingFace text generation usage: ModelId: {ModelId}",
                executionSettings?.ModelId ?? this.ModelId);
        }
    }
    private Uri GetTextGenerationEndpoint(string modelId)
        => new($"{this.Endpoint}{this.Separator}models/{modelId}");

    #endregion

    #region Embeddings

    public async Task<IList<ReadOnlyMemory<float>>> GenerateEmbeddingsAsync(
        IList<string> data,
        Kernel? kernel,
        CancellationToken cancellationToken)
    {
        var endpoint = this.GetEmbeddingGenerationEndpoint(this.ModelId);

        if (data.Count > 1)
        {
            throw new NotSupportedException("Currently this interface does not support multiple embeddings results per data item, use only one data item");
        }

        var request = new TextEmbeddingRequest
        {
            Inputs = data
        };

        using var httpRequestMessage = this.CreatePost(request, endpoint);

        string body = await this.SendRequestAndGetStringBodyAsync(httpRequestMessage, cancellationToken)
            .ConfigureAwait(false);

        var response = DeserializeResponse<TextEmbeddingResponse>(body);

        // Currently only one embedding per data is supported
        return response[0][0].ToList()!;
    }

    private Uri GetEmbeddingGenerationEndpoint(string modelId)
        => new($"{this.Endpoint}{this.Separator}pipeline/feature-extraction/{modelId}");

    #endregion

    #region Image to Text

    public async Task<IReadOnlyList<TextContent>> GenerateTextFromImageAsync(ImageContent content, PromptExecutionSettings? executionSettings, Kernel? kernel, CancellationToken cancellationToken)
    {
        using var httpRequestMessage = this.CreateImageToTextRequest(content, executionSettings);
        string body = await this.SendRequestAndGetStringBodyAsync(httpRequestMessage, cancellationToken)
            .ConfigureAwait(false);

        var response = DeserializeResponse<ImageToTextGenerationResponse>(body);
        var textContents = GetTextContentsFromResponse(response, executionSettings?.ModelId ?? this.ModelId);

        return textContents;
    }

    private HttpRequestMessage CreateImageToTextRequest(ImageContent content, PromptExecutionSettings? executionSettings)
    {
        var endpoint = this.GetImageToTextGenerationEndpoint(executionSettings?.ModelId ?? this.ModelId);

        // Read the file into a byte array
        var imageContent = new ByteArrayContent(content.Data?.ToArray() ?? []);
        if (content.MimeType is string mime)
        {
            imageContent.Headers.ContentType = new(mime);
        }

        var request = new HttpRequestMessage(HttpMethod.Post, endpoint)
        {
            Content = imageContent
        };

        this.SetRequestHeaders(request);

        return request;
    }

    private Uri GetImageToTextGenerationEndpoint(string modelId)
        => new($"{this.Endpoint}{this.Separator}models/{modelId}");

    #endregion
}<|MERGE_RESOLUTION|>--- conflicted
+++ resolved
@@ -91,7 +91,8 @@
     {
         try
         {
-            return JsonSerializer.Deserialize<T>(body) ?? throw new JsonException("Response is null");
+            return JsonSerializer.Deserialize<T>(body) ??
+                throw new JsonException("Response is null");
         }
         catch (JsonException exc)
         {
@@ -112,7 +113,7 @@
         }
     }
 
-    internal HttpRequestMessage CreatePost(object requestData, Uri endpoint)
+    internal HttpRequestMessage CreatePost(object requestData, Uri endpoint, string? apiKey)
     {
         var httpRequestMessage = HttpRequest.CreatePostRequest(endpoint, requestData);
         this.SetRequestHeaders(httpRequestMessage);
@@ -132,13 +133,9 @@
         string modelId = executionSettings?.ModelId ?? this.ModelId;
         var endpoint = this.GetTextGenerationEndpoint(modelId);
         var request = this.CreateTextRequest(prompt, executionSettings);
-<<<<<<< HEAD
-        using var httpRequestMessage = this.CreatePost(request, endpoint);
-=======
 
         using var activity = ModelDiagnostics.StartCompletionActivity(endpoint, modelId, this.ModelProvider, prompt, executionSettings);
         using var httpRequestMessage = this.CreatePost(request, endpoint, this.ApiKey);
->>>>>>> 822a644b
 
         TextGenerationResponse response;
         try
@@ -172,7 +169,7 @@
         var request = this.CreateTextRequest(prompt, executionSettings);
         request.Stream = true;
 
-        using var httpRequestMessage = this.CreatePost(request, endpoint);
+        using var httpRequestMessage = this.CreatePost(request, endpoint, this.ApiKey);
 
         using var response = await this.SendRequestAndGetResponseImmediatelyAfterHeadersReadAsync(httpRequestMessage, cancellationToken)
             .ConfigureAwait(false);
@@ -253,7 +250,7 @@
             Inputs = data
         };
 
-        using var httpRequestMessage = this.CreatePost(request, endpoint);
+        using var httpRequestMessage = this.CreatePost(request, endpoint, this.ApiKey);
 
         string body = await this.SendRequestAndGetStringBodyAsync(httpRequestMessage, cancellationToken)
             .ConfigureAwait(false);
@@ -289,10 +286,7 @@
 
         // Read the file into a byte array
         var imageContent = new ByteArrayContent(content.Data?.ToArray() ?? []);
-        if (content.MimeType is string mime)
-        {
-            imageContent.Headers.ContentType = new(mime);
-        }
+        imageContent.Headers.ContentType = new(content.MimeType ?? string.Empty);
 
         var request = new HttpRequestMessage(HttpMethod.Post, endpoint)
         {
