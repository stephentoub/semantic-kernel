﻿// Copyright (c) Microsoft. All rights reserved.

using System.Collections.Generic;
using System.Linq;
using System.Threading;
using System.Threading.Tasks;
using Microsoft.SemanticKernel.Diagnostics;

namespace Microsoft.SemanticKernel.AI.Embeddings;

/// <summary>
/// Represents a generator of embeddings.
/// </summary>
/// <typeparam name="TValue">The type from which embeddings will be generated.</typeparam>
/// <typeparam name="TEmbedding">The numeric type of the embedding data.</typeparam>
public interface IEmbeddingGeneration<TValue, TEmbedding>
    where TEmbedding : unmanaged
{
    /// <summary>
    /// Generates an embedding from the given <paramref name="data"/>.
    /// </summary>
    /// <param name="data">List of strings to generate embeddings for</param>
    /// <param name="cancellationToken">Cancellation token</param>
    /// <returns>List of embeddings</returns>
    Task<IList<Embedding<TEmbedding>>> GenerateEmbeddingsAsync(IList<TValue> data, CancellationToken cancellationToken = default);
}

/// <summary>
/// Provides a collection of static methods for operating on <see cref="IEmbeddingGeneration{TValue,TEmbedding}"/> objects.
/// </summary>
public static class EmbeddingGenerationExtensions
{
    /// <summary>
    /// Generates an embedding from the given <paramref name="value"/>.
    /// </summary>
    /// <typeparam name="TValue">The type from which embeddings will be generated.</typeparam>
    /// <typeparam name="TEmbedding">The numeric type of the embedding data.</typeparam>
    /// <param name="generator">The embedding generator.</param>
    /// <param name="value">A value from which an <see cref="Embedding{TEmbedding}"/> will be generated.</param>
    /// <param name="cancellationToken">Cancellation token</param>
    /// <returns>A list of <see cref="Embedding{TEmbedding}"/> structs representing the input <paramref name="value"/>.</returns>
    public static async Task<Embedding<TEmbedding>> GenerateEmbeddingAsync<TValue, TEmbedding>
        (this IEmbeddingGeneration<TValue, TEmbedding> generator, TValue value, CancellationToken cancellationToken = default)
        where TEmbedding : unmanaged
    {
<<<<<<< HEAD
        Verify.NotNull(generator);
        return (await generator.GenerateEmbeddingsAsync(new[] { value }, cancellationToken)).FirstOrDefault();
=======
        Verify.NotNull(generator, "Embeddings generator cannot be NULL");
        return (await generator.GenerateEmbeddingsAsync(new[] { value }, cancellationToken).ConfigureAwait(false)).FirstOrDefault();
>>>>>>> 87bd0b4b
    }
}<|MERGE_RESOLUTION|>--- conflicted
+++ resolved
@@ -43,12 +43,7 @@
         (this IEmbeddingGeneration<TValue, TEmbedding> generator, TValue value, CancellationToken cancellationToken = default)
         where TEmbedding : unmanaged
     {
-<<<<<<< HEAD
         Verify.NotNull(generator);
-        return (await generator.GenerateEmbeddingsAsync(new[] { value }, cancellationToken)).FirstOrDefault();
-=======
-        Verify.NotNull(generator, "Embeddings generator cannot be NULL");
         return (await generator.GenerateEmbeddingsAsync(new[] { value }, cancellationToken).ConfigureAwait(false)).FirstOrDefault();
->>>>>>> 87bd0b4b
     }
 }