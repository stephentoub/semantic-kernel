--- conflicted
+++ resolved
@@ -357,32 +357,15 @@
             log.LogTrace("Importing skill name: {0}", skillName);
         }
         MethodInfo[] methods = skillInstance.GetType()
-<<<<<<< HEAD
-            .GetMethods(BindingFlags.Static | BindingFlags.Instance | BindingFlags.Public | BindingFlags.InvokeMethod);
+            .GetMethods(BindingFlags.Static | BindingFlags.Instance | BindingFlags.Public);
         if (log.IsEnabled(LogLevel.Trace))
         {
-            log.LogTrace("Methods found {0}", methods.Length);
-        }
-
-        // Filter out null functions
-        IEnumerable<ISKFunction> functions = from method in methods select SKFunction.FromNativeMethod(method, skillInstance, skillName, log);
-        List<ISKFunction> result = (from function in functions where function != null select function).ToList();
-        if (log.IsEnabled(LogLevel.Trace))
-        {
             log.LogTrace("Methods imported {0}", result.Count);
         }
-
-        // Fail if two functions have the same name
-        var uniquenessCheck = new HashSet<string>(from x in result select x.Name, StringComparer.OrdinalIgnoreCase);
-        if (result.Count > uniquenessCheck.Count)
-=======
-            .GetMethods(BindingFlags.Static | BindingFlags.Instance | BindingFlags.Public);
-        log.LogTrace("Methods found {0}", methods.Length);
 
         // Filter out null functions and fail if two functions have the same name
         Dictionary<string, ISKFunction> result = new Dictionary<string, ISKFunction>(StringComparer.OrdinalIgnoreCase);
         foreach (MethodInfo method in methods)
->>>>>>> 15dc234c
         {
             if (SKFunction.FromNativeMethod(method, skillInstance, skillName, log) is ISKFunction function)
             {
@@ -396,7 +379,11 @@
                 result.Add(function.Name, function);
             }
         }
-        log.LogTrace("Methods imported {0}", result.Count);
+
+        if (log.IsEnabled(LogLevel.Trace))
+        {
+            log.LogTrace("Methods imported {0}", result.Count);
+        }
 
         return result;
     }
