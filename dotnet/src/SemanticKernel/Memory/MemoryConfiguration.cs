--- conflicted
+++ resolved
@@ -16,19 +16,6 @@
 public static class MemoryConfiguration
 {
     /// <summary>
-<<<<<<< HEAD
-    /// Set the semantic memory to use the given memory storage. Uses the kernel's default embeddings service.
-    /// </summary>
-    /// <param name="kernel">Kernel instance</param>
-    /// <param name="storage">Memory storage</param>
-    public static void UseMemory(this IKernel kernel, IMemoryStore storage)
-    {
-        UseMemory(kernel, kernel.Config.DefaultTextEmbeddingGenerationServiceId!, storage);
-    }
-
-    /// <summary>
-=======
->>>>>>> 826adf1a
     /// Set the semantic memory to use the given memory storage and embeddings service.
     /// </summary>
     /// <param name="kernel">Kernel instance</param>
@@ -36,17 +23,9 @@
     /// <param name="embeddingsServiceId">Kernel service id for embedding generation</param>
     [SuppressMessage("Reliability", "CA2000:Dispose objects before losing scope",
         Justification = "The embeddingGenerator object is disposed by the kernel")]
-<<<<<<< HEAD
-    public static void UseMemory(this IKernel kernel, string embeddingsServiceId, IMemoryStore storage)
-    {
-        Verify.NotNullOrWhiteSpace(embeddingsServiceId);
-
-        var embeddingGenerator = kernel.GetService<IEmbeddingGeneration<string, float>>();
-=======
     public static void UseMemory(this IKernel kernel, IMemoryStore storage, string? embeddingsServiceId = null)
     {
         var embeddingGenerator = kernel.GetService<IEmbeddingGeneration<string, float>>(embeddingsServiceId);
->>>>>>> 826adf1a
 
         UseMemory(kernel, embeddingGenerator, storage);
     }
